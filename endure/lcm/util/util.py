--- conflicted
+++ resolved
@@ -54,15 +54,9 @@
     categories = max_t - min_t
     wl = [z0, z1, q, w]
     sys = [system.B, system.s, system.E, system.H, system.N]
-<<<<<<< HEAD
-    size_ratio = design.T - min_t
-    if design.policy in (Policy.Tiering, Policy.Leveling):
-        inputs = wl + sys + [design.h, size_ratio, design.policy.value]
-=======
     size_ratio_idx = design.T - min_t
     if design.policy in (Policy.Tiering, Policy.Leveling, Policy.Classic):
         inputs = wl + sys + [design.h, size_ratio_idx, design.policy.value]
->>>>>>> 3a5e5d3d
         data = torch.Tensor(inputs)
         size_ratio = torch.tensor(size_ratio_idx).to(torch.long)
         policy = torch.tensor(design.policy.value).to(torch.long)
@@ -73,17 +67,12 @@
         data = torch.Tensor(inputs)
         num_feats = 1 + len(design.K)
         out = one_hot_lcm(data, len(inputs), num_feats, categories)
-<<<<<<< HEAD
     elif design.policy == Policy.YZHybrid: # design.policy == Policy.QFixed
-        inputs = wl + sys + [design.h, size_ratio, design.Y - 1, design.Z - 1]
+        inputs = wl + sys + [design.h, size_ratio_idx, design.Y - 1, design.Z - 1]
         data = torch.Tensor(inputs)
         out = one_hot_lcm(data, len(inputs), 3, categories)
     else: # design.policy == Policy.QFixed
-        inputs = wl + sys + [design.h, size_ratio, design.Q - 1]
-=======
-    else: 
         inputs = wl + sys + [design.h, size_ratio_idx, design.Q - 1]
->>>>>>> 3a5e5d3d
         data = torch.Tensor(inputs)
         out = one_hot_lcm(data, len(inputs), 2, categories)
 
